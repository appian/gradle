--- conflicted
+++ resolved
@@ -10,84 +10,6 @@
 ### Example new and noteworthy
 -->
 
-<<<<<<< HEAD
-=======
-### Improved performance of tasks report
-
-In previous versions of Gradle, the [tasks report](userguide/tutorial_gradle_command_line.html#sec:obtaining_information_about_your_build) suffered from poor execution performance especially in large multi-project builds with many sub projects. This version of Gradle improves the tasks report generation performance significantly. In the wake of this change, the report now renders tasks based on different rules. By default, the report shows only those tasks which have been assigned to a task group, so-called _visible_ tasks. Tasks which have not been assigned to a task group, so-called _hidden_ tasks, can be included in the report by enabling the command line option `--all`. Task dependencies are not rendered as indented task nodes anymore.
-
-For Gradle's own build the time to print the task report dropped from 55s to 4s thanks to this change.
-
-### Clickable links to project reports
-
-When generating project reports with the [Project Reports Plugin](userguide/project_reports_plugin.html), Gradle now displays a clickable URL.
-
-### Incremental build improvements
-
-#### Custom task property annotations can be overridden in subclasses
-
-In previous versions of Gradle, a custom task class overriding a property from a base class couldn't reliably change the type of the property via annotations. It is now possible to change an `@InputFiles` property to `@Classpath` or an `@OutputFile` to `@OutputDirectory`. This can be useful when extending or working around problems with custom tasks that you do not control.
-
-    class BrokenTask extends DefaultTask {
-        @InputFile File inputFile // wrong, task does not depend on the contents of this file.
-        @OutputDirectory File outputDir
-        @TaskAction void generate() { ... }
-    }
-
-    class FixedTask extends BrokenTask {
-        @Internal File inputFile // fixed, internal properties are ignored in up-to-date checks.
-    }
-
-In the above example, `FixedTask.inputFile` will be a ignored in up-to-date checks.
-
-#### `@OutputFiles` and `@OutputDirectories` are allowed on `Map` properties
-
-It is now possible to declare multiple task outputs with names from a single task property. Most tasks use singular output annotations (`@OutputFile` or `@OutputDirectory`) and are unaffected by this change.
- 
-This change allows a plugin author to identify each output uniquely, so Gradle can accurately capture and restore a task's outputs when used with the upcoming [build cache feature](userguide/build_cache.html). Tasks declaring `@OutputFiles` or `@OutputDirectories` as `FileCollection`s (or any other type not implementing `Map`) will continue to work, but they will exclude the task from output caching.
-
-Example:
-
-    class CustomTask extends DefaultTask {
-        @OutputFiles
-        Map<String, File> outputFiles
-        // ...
-    }
-
-From the Gradle DSL, output files and directories can be registered with names using the pre-existing <a href="javadoc/org/gradle/api/tasks/TaskOutputs.html#files(java.lang.Object...)">`TaskOutputs.files()`</a> and the new <a href="javadoc/org/gradle/api/tasks/TaskOutputs.html#dirs(java.lang.Object...)">`TaskOutputs.dirs()`</a> methods via a `Map`. As with other similar methods, the values of the `Map` are resolved according to <a href="dsl/org.gradle.api.Project.html#org.gradle.api.Project:file(java.lang.Object)">`Project.file()`</a>.
-
-It is also possible to pass a `Callable`, such as a Groovy Closure, returning a `Map` for lazy evaluation:
-
-    task customTask {
-        outputs.files({ 
-            first: "one.txt", 
-            second: "two.txt" 
-        }).withPropertyName("outputFiles")
-    }
-
-#### Tasks loaded via custom classloaders are never up-to-date
-
-Since 3.0 Gradle tracks the implementation of a task's type, and marks tasks out-of-date when it detects changes. But it can only do this reliably with task types that were loaded via Gradle's own classloaders. From this version Gradle will always mark tasks loaded via custom classloaders as out-of-date. This also applies to tasks that have custom actions attached that were loaded via a custom classloader.
-
-### Visual Studio 2015 Support
-
-It is now possible to compile native application with the Visual C++ toolchain packaged with all versions of Visual Studio 2015.
-With this release, Gradle will locate the [Universal C Runtime](https://msdn.microsoft.com/en-us/library/abx4dbyh.aspx) required by the Visual C++ toolchain.
-
-### Tooling API generates more progress events
-
-The Tooling API now generates progress events for more build activity: 
-
-- Configuration of each project.
-- Resolution of each dependency configuration.
-- Progress events for `buildSrc` and composite builds.
-
-### Task to create Java properties files
-
-The new `WriteProperties` task is available to create Java properties files in a reproducible manner. For more information
-see the User guide section on "[Properties files](userguide/working_with_files.html#sec:properties_files)".
-
->>>>>>> 9baefd7a
 ## Promoted features
 
 Promoted features are features that were incubating in previous versions of Gradle but are now supported and subject to backwards compatibility.
@@ -112,31 +34,6 @@
 ### Example deprecation
 -->
 
-<<<<<<< HEAD
-=======
-### Deprecated Ant-related Java compiler properties
-
-The Ant-based Java compiler itself was removed in Gradle 2.0. We now have deprecated the Ant-based `<depend/>` task support as well. These properties will be removed in Gradle 4.0.
-
-* `JavaCompile.dependencyCacheDir`
-* `JavaCompileSpec.dependencyCacheDir`
-* `JavaPluginConvention.dependencyCacheDir`
-* `JavaPluginConvention.dependencyCacheDirName`
-* `CompileOptions.useDepend`
-* `CompileOptions.depend()`
-
-### Deprecated methods and annotations
-
-* `ProjectDependency.getProjectConfiguration()` is deprecated, and will be removed in Gradle 4.0. A project dependency is not guaranteed to resolve to a particular `Configuration` instance, for example, when dependency substitution rules are used, so the return value of this method can be misleading. To determine the actual target for a project dependency, you should query the resolution results provided by `Configuration.getIncoming().getResolutionResult()`.
-* `ModuleDependency.getConfiguration()` is deprecated, replaced by `getTargetConfiguration()`. This method will be removed in Gradle 4.0.
-* `FileCollectionDependency.registerWatchPoints()` is deprecated. This method is intended only for internal use and will be removed in Gradle 4.0. You can use the new `getFiles()` method as a replacement, if required.
-* The `@OrderSensitive` annotation and the `TaskInputFilePropertyBuilder.orderSensitive()` methods are deprecated and will be removed in Gradle 4.0. For classpath properties, you should use the `@Classpath` annotation instead.
-
-### The Gradle GUI
-
-The [Gradle GUI](userguide/tutorial_gradle_gui.html) has been deprecated and will be removed in Gradle 4.0. Consider using an IDE with support for Gradle e.g. Eclipse, IntelliJ or NetBeans instead.
-
->>>>>>> 9baefd7a
 ## Potential breaking changes
 
 <!--

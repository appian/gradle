--- conflicted
+++ resolved
@@ -16,7 +16,6 @@
 
 package org.gradle.groovy.scripts.internal
 
-import groovy.transform.NotYetImplemented
 import org.codehaus.groovy.ast.ClassHelper
 import org.codehaus.groovy.ast.ClassNode
 import org.codehaus.groovy.ast.CodeVisitorSupport
@@ -384,10 +383,6 @@
     }
 
     @Issue('GRADLE-3423')
-<<<<<<< HEAD
-    @NotYetImplemented
-=======
->>>>>>> 91cce151
     def testCompileWithInnerClassReference() {
         ScriptSource source = new StringScriptSource("script.gradle", "Map.Entry entry = null")
 

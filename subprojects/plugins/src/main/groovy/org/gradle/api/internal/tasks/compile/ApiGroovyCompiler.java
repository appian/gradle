/*
 * Copyright 2012 the original author or authors.
 *
 * Licensed under the Apache License, Version 2.0 (the "License");
 * you may not use this file except in compliance with the License.
 * You may obtain a copy of the License at
 *
 *      http://www.apache.org/licenses/LICENSE-2.0
 *
 * Unless required by applicable law or agreed to in writing, software
 * distributed under the License is distributed on an "AS IS" BASIS,
 * WITHOUT WARRANTIES OR CONDITIONS OF ANY KIND, either express or implied.
 * See the License for the specific language governing permissions and
 * limitations under the License.
 */

package org.gradle.api.internal.tasks.compile;

import com.google.common.collect.Iterables;

import groovy.lang.GroovyClassLoader;

import org.codehaus.groovy.control.*;
import org.codehaus.groovy.control.messages.SimpleMessage;
import org.codehaus.groovy.tools.javac.*;

import org.gradle.api.specs.Spec;
import org.gradle.api.tasks.WorkResult;
import org.gradle.util.FilteringClassLoader;

import java.io.File;
import java.io.Serializable;
import java.util.Collections;
import java.util.HashMap;
import java.util.List;
import java.util.Map;

/**
 * Requires Groovy 1.6 or higher (see comment in JavaAwareGroovyCompilationUnit).
 */
public class ApiGroovyCompiler implements Compiler<GroovyJavaJointCompileSpec>, Serializable {
    private final Compiler<JavaCompileSpec> javaCompiler;

    public ApiGroovyCompiler(Compiler<JavaCompileSpec> javaCompiler) {
        this.javaCompiler = javaCompiler;
    }

    public WorkResult execute(final GroovyJavaJointCompileSpec spec) {
        CompilerConfiguration configuration = new CompilerConfiguration();
        configuration.setVerbose(spec.getGroovyCompileOptions().isVerbose());
        configuration.setSourceEncoding(spec.getGroovyCompileOptions().getEncoding());
        configuration.setTargetBytecode(spec.getTargetCompatibility());
        configuration.setTargetDirectory(spec.getDestinationDir());
        Map<String, Object> jointCompilationOptions = new HashMap<String, Object>();
        jointCompilationOptions.put("stubDir", spec.getGroovyCompileOptions().getStubDir());
        jointCompilationOptions.put("keepStubs", spec.getGroovyCompileOptions().isKeepStubs());
        configuration.setJointCompilationOptions(jointCompilationOptions);

        // Necessary for Groovy compilation to pick up output of regular and joint Java compilation,
        // and for joint Java compilation to pick up the output of regular Java compilation.
        // Assumes that output of regular Java compilation (which is not under this task's control) also goes
        // into spec.getDestinationDir(). We could configure this on source set level, but then spec.getDestinationDir()
        // would end up on the compile class path of every compile task for that source set, which may not be desirable.
        spec.setClasspath(Iterables.concat(spec.getClasspath(), Collections.singleton(spec.getDestinationDir())));

        GroovyClassLoader compileClasspathClassLoader = new GroovyClassLoader(null, null);
<<<<<<< HEAD
        for (File file : spec.getClasspath()) {
            compileClasspathClassLoader.addClasspath(file.getPath());
        }

        FilteringClassLoader groovyCompilerClassLoader = new FilteringClassLoader(getClass().getClassLoader());
        groovyCompilerClassLoader.allowPackage("org.codehaus.groovy");
        groovyCompilerClassLoader.allowPackage("groovy");

        // AST transforms need their own class loader that shares compiler classes with the compiler itself
        GroovyClassLoader astTransformClassLoader = new GroovyClassLoader(groovyCompilerClassLoader, null);
        // can't delegate to compileClasspathLoader because this would result in ASTTransformation interface
        // (which is implemented by the transform class) being loaded by compileClasspathClassLoader (which is
        // where the transform class is loaded from)
        for (File file : spec.getClasspath()) {
            astTransformClassLoader.addClasspath(file.getPath());
        }

        JavaAwareGroovyCompilationUnit unit = new JavaAwareGroovyCompilationUnit(configuration, compileClasspathClassLoader, astTransformClassLoader);
=======
        for (File file : spec.getClasspath()) {
            compileClasspathClassLoader.addClasspath(file.getPath());
        }

        FilteringClassLoader groovyCompilerClassLoader = new FilteringClassLoader(getClass().getClassLoader());
        groovyCompilerClassLoader.allowPackage("org.codehaus.groovy");
        groovyCompilerClassLoader.allowPackage("groovy");

        // AST transforms need their own class loader that shares compiler classes with the compiler itself
        final GroovyClassLoader astTransformClassLoader = new GroovyClassLoader(groovyCompilerClassLoader, null);
        // can't delegate to compileClasspathLoader because this would result in ASTTransformation interface
        // (which is implemented by the transform class) being loaded by compileClasspathClassLoader (which is
        // where the transform class is loaded from)
        for (File file : spec.getClasspath()) {
            astTransformClassLoader.addClasspath(file.getPath());
        }

        JavaAwareCompilationUnit unit = new JavaAwareCompilationUnit(configuration, compileClasspathClassLoader) {
            @Override
            public GroovyClassLoader getTransformLoader() {
                return astTransformClassLoader;
            }
        };
>>>>>>> a67477a6
        unit.addSources(Iterables.toArray(spec.getSource(), File.class));
        unit.setCompilerFactory(new org.codehaus.groovy.tools.javac.JavaCompilerFactory() {
            public JavaCompiler createCompiler(final CompilerConfiguration config) {
                return new JavaCompiler() {
                    public void compile(List<String> files, CompilationUnit cu) {
                        spec.setSource(spec.getSource().filter(new Spec<File>() {
                            public boolean isSatisfiedBy(File file) {
                                return file.getName().endsWith(".java");
                            }
                        }));
                        spec.getCompileOptions().getCompilerArgs().add("-sourcepath");
                        spec.getCompileOptions().getCompilerArgs().add(((File) config.getJointCompilationOptions().get("stubDir")).getAbsolutePath());
                        try {
                            javaCompiler.execute(spec);
                        } catch (CompilationFailedException e) {
                            cu.getErrorCollector().addFatalError(new SimpleMessage(e.getMessage(), cu));
                        }
                    }
                };
            }
        });

        try {
            unit.compile();
        } catch (org.codehaus.groovy.control.CompilationFailedException e) {
            throw new CompilationFailedException(e.getMessage());
        }

        return new SimpleWorkResult(true);
    }
}<|MERGE_RESOLUTION|>--- conflicted
+++ resolved
@@ -35,9 +35,6 @@
 import java.util.List;
 import java.util.Map;
 
-/**
- * Requires Groovy 1.6 or higher (see comment in JavaAwareGroovyCompilationUnit).
- */
 public class ApiGroovyCompiler implements Compiler<GroovyJavaJointCompileSpec>, Serializable {
     private final Compiler<JavaCompileSpec> javaCompiler;
 
@@ -64,26 +61,6 @@
         spec.setClasspath(Iterables.concat(spec.getClasspath(), Collections.singleton(spec.getDestinationDir())));
 
         GroovyClassLoader compileClasspathClassLoader = new GroovyClassLoader(null, null);
-<<<<<<< HEAD
-        for (File file : spec.getClasspath()) {
-            compileClasspathClassLoader.addClasspath(file.getPath());
-        }
-
-        FilteringClassLoader groovyCompilerClassLoader = new FilteringClassLoader(getClass().getClassLoader());
-        groovyCompilerClassLoader.allowPackage("org.codehaus.groovy");
-        groovyCompilerClassLoader.allowPackage("groovy");
-
-        // AST transforms need their own class loader that shares compiler classes with the compiler itself
-        GroovyClassLoader astTransformClassLoader = new GroovyClassLoader(groovyCompilerClassLoader, null);
-        // can't delegate to compileClasspathLoader because this would result in ASTTransformation interface
-        // (which is implemented by the transform class) being loaded by compileClasspathClassLoader (which is
-        // where the transform class is loaded from)
-        for (File file : spec.getClasspath()) {
-            astTransformClassLoader.addClasspath(file.getPath());
-        }
-
-        JavaAwareGroovyCompilationUnit unit = new JavaAwareGroovyCompilationUnit(configuration, compileClasspathClassLoader, astTransformClassLoader);
-=======
         for (File file : spec.getClasspath()) {
             compileClasspathClassLoader.addClasspath(file.getPath());
         }
@@ -107,7 +84,6 @@
                 return astTransformClassLoader;
             }
         };
->>>>>>> a67477a6
         unit.addSources(Iterables.toArray(spec.getSource(), File.class));
         unit.setCompilerFactory(new org.codehaus.groovy.tools.javac.JavaCompilerFactory() {
             public JavaCompiler createCompiler(final CompilerConfiguration config) {
